#!/usr/bin/env bun

import {
  CliRenderer,
  createCliRenderer,
  TextRenderable,
  FrameBufferRenderable,
  RGBA,
  SelectRenderable,
  SelectRenderableEvents,
  BoxRenderable,
  type SelectOption,
  type ParsedKey,
} from "../index"
import { resolveRenderLib } from "../zig"
import { renderFontToFrameBuffer, measureText } from "../lib/ascii.font"
import * as boxExample from "./fonts"
import * as fractalShaderExample from "./fractal-shader-demo"
import * as framebufferExample from "./framebuffer-demo"
import * as lightsPhongExample from "./lights-phong-demo"
import * as physxPlanckExample from "./physx-planck-2d-demo"
import * as physxRapierExample from "./physx-rapier-2d-demo"
import * as opentuiDemo from "./opentui-demo"
import * as nestedZIndexDemo from "./nested-zindex-demo"
import * as relativePositioningDemo from "./relative-positioning-demo"
import * as transparencyDemo from "./transparency-demo"
import * as scrollExample from "./scroll-example"
import * as stickyScrollExample from "./sticky-scroll-example"
import * as shaderCubeExample from "./shader-cube-demo"
import * as spriteAnimationExample from "./sprite-animation-demo"
import * as spriteParticleExample from "./sprite-particle-generator-demo"
import * as staticSpriteExample from "./static-sprite-demo"
import * as textureLoadingExample from "./texture-loading-demo"
import * as timelineExample from "./timeline-example"
import * as tabSelectExample from "./tab-select-demo"
import * as selectExample from "./select-demo"
import * as inputExample from "./input-demo"
import * as layoutExample from "./simple-layout-example"
import * as inputSelectLayoutExample from "./input-select-layout-demo"
import * as styledTextExample from "./styled-text-demo"
import * as mouseInteractionExample from "./mouse-interaction-demo"
import * as textSelectionExample from "./text-selection-demo"
import * as asciiFontSelectionExample from "./ascii-font-selection-demo"
import * as splitModeExample from "./split-mode-demo"
import * as consoleExample from "./console-demo"
import * as vnodeCompositionDemo from "./vnode-composition-demo"
import * as hastSyntaxHighlightingExample from "./hast-syntax-highlighting-demo"
import * as liveStateExample from "./live-state-demo"
import * as fullUnicodeExample from "./full-unicode-demo"
<<<<<<< HEAD
import * as listExample from "./list-demo"
=======
import * as textNodeDemo from "./text-node-demo"
>>>>>>> ee3347c8
import { getKeyHandler } from "../lib/KeyHandler"
import { setupCommonDemoKeys } from "./lib/standalone-keys"

interface Example {
  name: string
  description: string
  run?: (renderer: CliRenderer) => void
  destroy?: (renderer: CliRenderer) => void
}

const examples: Example[] = [
  {
    name: "Mouse Interaction Demo",
    description: "Interactive mouse trails and clickable cells demonstration",
    run: mouseInteractionExample.run,
    destroy: mouseInteractionExample.destroy,
  },
  {
    name: "Text Selection Demo",
    description: "Text selection across multiple renderables with mouse drag",
    run: textSelectionExample.run,
    destroy: textSelectionExample.destroy,
  },
  {
    name: "ASCII Font Selection Demo",
    description: "Text selection with ASCII fonts - precise character-level selection across different font types",
    run: asciiFontSelectionExample.run,
    destroy: asciiFontSelectionExample.destroy,
  },
  {
    name: "Console Demo",
    description: "Interactive console logging with clickable buttons for different log levels",
    run: consoleExample.run,
    destroy: consoleExample.destroy,
  },
  {
    name: "Styled Text Demo",
    description: "Template literals with styled text, colors, and formatting",
    run: styledTextExample.run,
    destroy: styledTextExample.destroy,
  },
  {
    name: "TextNode Demo",
    description: "TextNode API for building complex styled text structures",
    run: textNodeDemo.run,
    destroy: textNodeDemo.destroy,
  },
  {
    name: "HAST Syntax Highlighting Demo",
    description: "Convert HAST trees to syntax-highlighted text with efficient chunk generation",
    run: hastSyntaxHighlightingExample.run,
    destroy: hastSyntaxHighlightingExample.destroy,
  },
  {
    name: "Live State Management Demo",
    description: "Test automatic renderer lifecycle management with live renderables",
    run: liveStateExample.run,
    destroy: liveStateExample.destroy,
  },
  {
    name: "Layout System Demo",
    description: "Flex layout system with multiple configurations",
    run: layoutExample.run,
    destroy: layoutExample.destroy,
  },
  {
    name: "Input & Select Layout Demo",
    description: "Interactive layout with input and select elements",
    run: inputSelectLayoutExample.run,
    destroy: inputSelectLayoutExample.destroy,
  },
  {
    name: "ASCII Font Demo",
    description: "ASCII font rendering with various colors and text",
    run: boxExample.run,
    destroy: boxExample.destroy,
  },
  {
    name: "OpenTUI Demo",
    description: "Multi-tab demo with various features",
    run: opentuiDemo.run,
    destroy: opentuiDemo.destroy,
  },
  {
    name: "Nested Z-Index Demo",
    description: "Demonstrates z-index behavior with nested render objects",
    run: nestedZIndexDemo.run,
    destroy: nestedZIndexDemo.destroy,
  },
  {
    name: "Relative Positioning Demo",
    description: "Shows how child positions are relative to their parent containers",
    run: relativePositioningDemo.run,
    destroy: relativePositioningDemo.destroy,
  },
  {
    name: "Transparency Demo",
    description: "Alpha blending and transparency effects demonstration",
    run: transparencyDemo.run,
    destroy: transparencyDemo.destroy,
  },
  {
    name: "Static Sprite",
    description: "Static sprite rendering demo",
    run: staticSpriteExample.run,
    destroy: staticSpriteExample.destroy,
  },
  {
    name: "Sprite Animation",
    description: "Animated sprite sequences",
    run: spriteAnimationExample.run,
    destroy: spriteAnimationExample.destroy,
  },
  {
    name: "Sprite Particles",
    description: "Particle system with sprites",
    run: spriteParticleExample.run,
    destroy: spriteParticleExample.destroy,
  },
  {
    name: "Framebuffer Demo",
    description: "Framebuffer rendering techniques",
    run: framebufferExample.run,
    destroy: framebufferExample.destroy,
  },
  {
    name: "Texture Loading",
    description: "Loading and displaying textures",
    run: textureLoadingExample.run,
    destroy: textureLoadingExample.destroy,
  },
  {
    name: "ScrollBox Demo",
    description: "Scrollable container with customization",
    run: scrollExample.run,
    destroy: scrollExample.destroy,
  },
  {
    name: "Sticky Scroll Demo",
    description: "ScrollBox with sticky scroll behavior - maintains position at borders when content changes",
    run: stickyScrollExample.run,
    destroy: stickyScrollExample.destroy,
  },
  {
    name: "Shader Cube",
    description: "3D cube with custom shaders",
    run: shaderCubeExample.run,
    destroy: shaderCubeExample.destroy,
  },
  {
    name: "Fractal Shader",
    description: "Fractal rendering with shaders",
    run: fractalShaderExample.run,
    destroy: fractalShaderExample.destroy,
  },
  {
    name: "Phong Lighting",
    description: "Phong lighting model demo",
    run: lightsPhongExample.run,
    destroy: lightsPhongExample.destroy,
  },
  {
    name: "Physics Planck",
    description: "2D physics with Planck.js",
    run: physxPlanckExample.run,
    destroy: physxPlanckExample.destroy,
  },
  {
    name: "Physics Rapier",
    description: "2D physics with Rapier",
    run: physxRapierExample.run,
    destroy: physxRapierExample.destroy,
  },
  {
    name: "Timeline Example",
    description: "Animation timeline system",
    run: timelineExample.run,
    destroy: timelineExample.destroy,
  },
  {
    name: "Tab Select",
    description: "Tab selection demo",
    run: tabSelectExample.run,
    destroy: tabSelectExample.destroy,
  },
  {
    name: "Select Demo",
    description: "Interactive SelectElement demo with customizable options",
    run: selectExample.run,
    destroy: selectExample.destroy,
  },
  {
    name: "Input Demo",
    description: "Interactive InputElement demo with validation and multiple fields",
    run: inputExample.run,
    destroy: inputExample.destroy,
  },
  {
    name: "List Demo",
    description: "Interactive list component with vertical/horizontal scrolling, selection, and disabled items",
    run: listExample.default,
  },
  {
    name: "VNode Composition Demo",
    description: "Declarative Box(Box(Box(children))) composition",
    run: vnodeCompositionDemo.run,
    destroy: vnodeCompositionDemo.destroy,
  },
  {
    name: "Full Unicode Demo",
    description: "Draggable boxes and background filled with complex graphemes",
    run: fullUnicodeExample.run,
    destroy: fullUnicodeExample.destroy,
  },
  {
    name: "Split Mode Demo (Experimental)",
    description: "Renderer confined to bottom area with normal terminal output above",
    run: splitModeExample.run,
    destroy: splitModeExample.destroy,
  },
]

class ExampleSelector {
  private renderer: CliRenderer
  private currentExample: Example | null = null
  private inMenu = true

  private title: FrameBufferRenderable | null = null
  private instructions: TextRenderable | null = null
  private selectElement: SelectRenderable | null = null
  private selectBox: BoxRenderable | null = null
  private notImplementedText: TextRenderable | null = null

  constructor(renderer: CliRenderer) {
    this.renderer = renderer
    this.createStaticElements()
    this.createSelectElement()
    this.setupKeyboardHandling()
    this.renderer.requestRender()

    this.renderer.on("resize", (width: number, height: number) => {
      this.handleResize(width, height)
    })
  }

  private createTitle(width: number, height: number): void {
    const titleText = "OPENTUI EXAMPLES"
    const titleFont = "tiny"
    const { width: titleWidth, height: titleHeight } = measureText({ text: titleText, font: titleFont })
    const centerX = Math.floor(width / 2) - Math.floor(titleWidth / 2)

    this.title = new FrameBufferRenderable(renderer, {
      id: "title",
      width: titleWidth,
      height: titleHeight,
      position: "absolute",
      left: centerX,
      top: 1,
    })
    this.title.frameBuffer.clear(RGBA.fromInts(0, 17, 34, 0))
    this.renderer.root.add(this.title)

    renderFontToFrameBuffer(this.title.frameBuffer, {
      text: titleText,
      x: 0,
      y: 0,
      fg: RGBA.fromInts(255, 255, 255, 255),
      bg: RGBA.fromInts(0, 17, 34, 255),
      font: titleFont,
    })
  }

  private createStaticElements(): void {
    const width = this.renderer.terminalWidth
    const height = this.renderer.terminalHeight

    this.createTitle(width, height)

    this.instructions = new TextRenderable(renderer, {
      id: "instructions",
      position: "absolute",
      left: 2,
      top: 4,
      content:
        "Use ↑↓ or j/k to navigate, Shift+↑↓ or Shift+j/k for fast scroll, Enter to run, Escape to return, ` for console, ctrl+c to quit",
      fg: "#AAAAAA",
    })
    this.renderer.root.add(this.instructions)
  }

  private createSelectElement(): void {
    const width = this.renderer.terminalWidth
    const height = this.renderer.terminalHeight

    const selectOptions: SelectOption[] = examples.map((example) => ({
      name: example.name,
      description: example.description,
      value: example,
    }))

    this.selectBox = new BoxRenderable(renderer, {
      id: "example-selector-box",
      position: "absolute",
      left: 1,
      top: 6,
      width: width - 2,
      height: height - 8,
      borderStyle: "single",
      borderColor: "#FFFFFF",
      focusedBorderColor: "#00AAFF",
      title: "Examples",
      titleAlignment: "center",
      backgroundColor: "transparent",
      shouldFill: false,
      border: true,
    })

    this.selectElement = new SelectRenderable(renderer, {
      id: "example-selector",
      width: width - 4,
      height: height - 10,
      options: selectOptions,
      backgroundColor: "#001122",
      selectedBackgroundColor: "#334455",
      textColor: "#FFFFFF",
      selectedTextColor: "#FFFF00",
      descriptionColor: "#888888",
      selectedDescriptionColor: "#CCCCCC",
      showScrollIndicator: true,
      wrapSelection: true,
      showDescription: true,
      fastScrollStep: 5, // Shift+K/J or Shift+Up/Down moves 5 items at once
    })

    this.selectElement.on(SelectRenderableEvents.ITEM_SELECTED, (index: number, option: SelectOption) => {
      this.runSelected(option.value as Example)
    })

    this.selectBox.add(this.selectElement)
    this.renderer.root.add(this.selectBox)
    this.selectElement.focus()
  }

  private handleResize(width: number, height: number): void {
    if (this.title) {
      const titleWidth = this.title.frameBuffer.width
      const centerX = Math.floor(width / 2) - Math.floor(titleWidth / 2)
      this.title.x = centerX
    }

    if (this.selectBox) {
      this.selectBox.width = width - 2
      this.selectBox.height = height - 8
    }

    if (this.selectElement) {
      this.selectElement.width = width - 4
      this.selectElement.height = height - 10
    }

    this.renderer.requestRender()
  }

  private setupKeyboardHandling(): void {
    getKeyHandler().on("keypress", (key: ParsedKey) => {
      if (!this.inMenu) {
        switch (key.name) {
          case "escape":
            this.returnToMenu()
            break
        }
      }
      switch (key.raw) {
        case "\u0003":
          this.cleanup()
          process.exit()
          break
      }
      switch (key.name) {
        case "c":
          console.log("Capabilities:", this.renderer.capabilities)
          break
      }
    })
    setupCommonDemoKeys(this.renderer)
  }

  private runSelected(selected: Example): void {
    this.inMenu = false
    this.hideMenuElements()

    if (selected.run) {
      this.currentExample = selected
      selected.run(this.renderer)
    } else {
      if (!this.notImplementedText) {
        this.notImplementedText = new TextRenderable(renderer, {
          id: "not-implemented",
          position: "absolute",
          left: 10,
          top: 10,
          content: `${selected.name} not yet implemented. Press Escape to return.`,
          fg: "#FFFF00",
          zIndex: 10,
        })
        this.renderer.root.add(this.notImplementedText)
      }
      this.renderer.requestRender()
    }
  }

  private hideMenuElements(): void {
    if (this.title) this.title.visible = false
    if (this.instructions) this.instructions.visible = false
    if (this.selectBox) {
      this.selectBox.visible = false
    }
    if (this.selectElement) {
      this.selectElement.blur()
    }
  }

  private showMenuElements(): void {
    if (this.title) this.title.visible = true
    if (this.instructions) this.instructions.visible = true
    if (this.selectBox) {
      this.selectBox.visible = true
    }
    if (this.selectElement) {
      this.selectElement.focus()
    }
  }

  private returnToMenu(): void {
    if (this.currentExample) {
      this.currentExample.destroy?.(this.renderer)
      this.currentExample = null
    }

    if (this.notImplementedText) {
      this.renderer.root.remove(this.notImplementedText.id)
      this.notImplementedText = null
    }

    this.inMenu = true
    this.restart()
  }

  private restart(): void {
    this.renderer.pause()
    this.showMenuElements()
    this.renderer.setBackgroundColor("#001122")
    this.renderer.requestRender()
  }

  private cleanup(): void {
    if (this.currentExample) {
      this.currentExample.destroy?.(this.renderer)
    }
    if (this.selectElement) {
      this.selectElement.blur()
    }
  }
}

const renderer = await createCliRenderer({
  exitOnCtrlC: false,
  targetFps: 60,
  useAlternateScreen: false,
})

renderer.setBackgroundColor("#001122")
new ExampleSelector(renderer)<|MERGE_RESOLUTION|>--- conflicted
+++ resolved
@@ -47,11 +47,7 @@
 import * as hastSyntaxHighlightingExample from "./hast-syntax-highlighting-demo"
 import * as liveStateExample from "./live-state-demo"
 import * as fullUnicodeExample from "./full-unicode-demo"
-<<<<<<< HEAD
-import * as listExample from "./list-demo"
-=======
 import * as textNodeDemo from "./text-node-demo"
->>>>>>> ee3347c8
 import { getKeyHandler } from "../lib/KeyHandler"
 import { setupCommonDemoKeys } from "./lib/standalone-keys"
 
@@ -248,11 +244,6 @@
     description: "Interactive InputElement demo with validation and multiple fields",
     run: inputExample.run,
     destroy: inputExample.destroy,
-  },
-  {
-    name: "List Demo",
-    description: "Interactive list component with vertical/horizontal scrolling, selection, and disabled items",
-    run: listExample.default,
   },
   {
     name: "VNode Composition Demo",
